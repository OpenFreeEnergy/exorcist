import abc
import sqlalchemy as sqla
import networkx as nx
from .models import TaskStatus
from datetime import datetime

from typing import Optional, Iterable
from os import PathLike

def sqlite_fk_pragma(dbapi_conn, conn_record):
    cursor = dbapi_conn.cursor()
    cursor.execute("PRAGMA foreign_keys=ON")
    cursor.close()


class NoStatusChange(Exception):
    """Raised when an attempt to change task status does not change status.

    In most cases, like when a task status is changed to "completed", if the
    task is already marked as the new status, this indicates database
    corruption.

    Raising this exception has two purposes:

    1. To enable it to be caught and allow the database corruption to be
       fixed, if possible, and exit otherwise.
    2. So that, in the event that the status that needs to be set on early
       exit (e.g., due to a sigterm send by the queuing system) is the same
       as the current status, it can be caught without error and exit
       normally.
    """


class AbstractTaskStatusDB(abc.ABC):
    @abc.abstractmethod
    def add_task(self, taskid: str, requirements: Iterable[str]):
        """Add a task to the database.

        Parameters
        ----------
        taskid: str
            the taskid to add to the database
        requirements: Iterable[str]
            taskids that directly block the task to be added (typically,
            whose outputs are inputs to the task)
        """
        raise NotImplementedError()

    @abc.abstractmethod
    def add_task_network(self, task_network: nx.DiGraph):
        """Add a network of tasks to the database.

        Parameters
        ----------
        task_network: nx.Digraph
            A network with taskid strings as nodes.
        """
        raise NotImplementedError()

    @abc.abstractmethod
    def check_out_task(self) -> str:
        """
        Select a task to be run.

        This should include any internal updates to the task status database
        to indicate that the given task has been checked out by a worker.

        Returns
        -------
        str :
            The taskid of the task to run
        """
        raise NotImplementedError()

    @abc.abstractmethod
    def mark_task_aborted_incomplete(self, taskid: str):
        """
        Update the database when a task fails to complete.

        This may be caused by, e.g., a walltime limit being hit.

        Parameters
        ----------
        taskid: str
            the taskid of the failed task
        """
        raise NotImplementedError()

    @abc.abstractmethod
    def mark_task_completed(self, taskid: str, success: bool):
        """
        Update the database when a task has completed.

        Parameters
        ----------
        taskid: str
            the taskd of the completed task
        success: bool
            True if the task completed successfully, False if there was a
            failure
        """
        raise NotImplementedError()


class TaskStatusDB(AbstractTaskStatusDB):
    """Database for managing execution and orchestration of tasks.

    This implementation is built on SQLAlchemy. For simple usage, the
    recommendation is to use the :method:`.from_filename` method to create
    this object, rather than its ``__init__``. The ``__init__`` method takes
    a SQLAlchemy engine, which provides much more flexibility in choice of
    backend.
    """
    def __init__(self, engine: sqla.Engine):
        if (
            engine.name == "sqlite"
            and not sqla.event.contains(engine, "connect", sqlite_fk_pragma)
        ):
            sqla.event.listen(engine, "connect", sqlite_fk_pragma)

        metadata = sqla.MetaData()
        metadata.reflect(engine)
        if self._is_empty_db(metadata):
            self._create_empty_db(metadata, engine)
        elif not self._is_our_db(metadata):
            raise RuntimeError(f"Database at {engine} does not seem "
                               "to be a task database")

        self.metadata = metadata
        self.engine = engine

    def __repr__(self):
        return f"TaskStatusDB(engine={self.engine})"

    @property
    def tasks_table(self):
        return self.metadata.tables['tasks']

    @property
    def dependencies_table(self):
        return self.metadata.tables['dependencies']

    @classmethod
    def from_filename(cls, filename: PathLike, *, overwrite: bool = False,
                    **kwargs):
        """Create an sqlite dialect database from a filename.

        Parameters
        ----------
        filename : os.PathLike
            Filename for the database
        overwrite: bool
            If True, all tables will be dropped from the existing database
        kwargs :
            Additional keyword arguments will be passed to
            ``sqlalchemy.create_engine``. Particularly useful for debugging
            is ``echo=True``, which will output the SQL statements being
            generated internally.
        """
        engine = sqla.create_engine(f"sqlite:///{filename}", **kwargs)
        sqla.event.listen(engine, "connect", sqlite_fk_pragma)
        if overwrite:
            metadata = sqla.MetaData()
            metadata.reflect(bind=engine)
            metadata.drop_all(engine)

        return cls(engine)

    @staticmethod
    def _is_empty_db(metadata: sqla.MetaData) -> bool:
        return len(metadata.tables) == 0

    @staticmethod
    def _is_our_db(metadata: sqla.MetaData) -> bool:
        # TODO: implement this: this should test whether the database we get
        # has the schema we expect, and raise an error if not
        return True

    @staticmethod
    def _create_empty_db(metadata, engine):
        """Create the tables if our database is missing them"""
        tasks_table = sqla.Table(
            "tasks",
            metadata,
            sqla.Column("taskid", sqla.String, primary_key=True),
            sqla.Column("status", sqla.Integer),
            sqla.Column("last_modified", sqla.DateTime),
            sqla.Column("tries", sqla.Integer),
            sqla.Column("max_tries", sqla.Integer),
        )
        deps_table = sqla.Table(
            "dependencies",
            metadata,
            sqla.Column("from", sqla.String, sqla.ForeignKey("tasks.taskid")),
            sqla.Column("to", sqla.String, sqla.ForeignKey("tasks.taskid")),
            sqla.Column("blocking", sqla.Boolean),
        )
        # TODO: create indices that may be needed for performance
        metadata.create_all(bind=engine)

<<<<<<< HEAD
    @staticmethod
    def _get_task_and_dep_data(taskid: str, requirements: Iterable[str]):
        stat = TaskStatus.BLOCKED if requirements else TaskStatus.AVAILABLE
        task_data = {
            'taskid': taskid,
            'status': stat.value,
            'last_modified': None,
            'tries': 0,
        }

        deps_data = [
            {'from': req, 'to': taskid, 'blocking': True}
            for req in requirements
        ]
        return [task_data], deps_data

    def _insert_task_and_deps_data(self, task_data, deps_data):
        task_ins = sqla.insert(self.tasks_table).values(task_data)
        deps_ins = sqla.insert(self.dependencies_table).values(deps_data)

        with self.engine.begin() as conn:
            res1 = conn.execute(task_ins)
            if deps_data:  # don't insert on empty deps
                res2 = conn.execute(deps_ins)

    def add_task(self, taskid: str, requirements: Iterable[str]):
        """Add a task to the database.

        Parameters
        ----------
        taskid: str
            the task to add to the database
        requirements: Iterable[str]
            taskids that directly block the task to be added (typically,
            whose outputs are inputs to the task)
        """
        task_data, deps = self._get_task_and_dep_data(taskid, requirements)
        self._insert_task_and_deps_data(task_data, deps)

    def add_task_network(self, taskid_network: nx.DiGraph):
        """Add a network of tasks to the database.

        Parameters
        ----------
        taskid_network: nx.Digraph
            A network with taskids (str) as nodes. Edges in this graph
            follow the direction of time/flow of information: from earlier
            tasks to later tasks; from requirements to subsequent.
        """
        all_data = [
            self._get_task_and_dep_data(node, taskid_network.pred[node])
            for node in nx.topological_sort(taskid_network)
        ]
        tasklists, deplists = zip(*all_data)
        tasks = sum(tasklists, [])
        deps = sum(deplists, [])
        self._insert_task_and_deps_data(tasks, deps)
=======
    def add_task(self, task: Task, requirements: Iterable[Task]):
        ...

    def add_task_network(self, task_network: nx.DiGraph):
        ...
>>>>>>> 392e1c4e

    def update_task_status(
        self,
        taskid: str,
        status: TaskStatus,
        old_status: Optional[TaskStatus] = None
    ):
        """
        Parameters
        ----------
        taskid: str
            task ID of the task to update
        status: TaskStatus
            the status to change to
        old_status: TaskStatus
            the previous status

        Raises
        ------
        NoStatusChange :
            If no task matched the criteria (``taskid`` and, if given,
            ``old_status``) this error is raised. This allows callers to
            handle this when possible (e.g., to retry with a different task)
        """
        stmt = (
            sqla.update(self.tasks_table)
            .where(self.tasks_table.c.taskid == taskid)
        )
        if old_status is not None:
            stmt = stmt.where(self.tasks_table.c.status == old_status.value)

        stmt = stmt.values(status=status.value, last_modified=datetime.now())
        # TODO: consider whether we either want to (a) optionally pass a
        # connection here; (b) have a function that just returns the stmt
        # and have it used elsewhere
        with self.engine.begin() as conn:
            result = conn.execute(stmt)

        if result.rowcount > 1: # -no-cov-
            raise RuntimeError("Database seems to have more than 1 row with"
                               f"taskid '{taskid}'. This should not happen.")
        elif result.rowcount == 0:
            raise NoStatusChange(f"Task '{taskid}' could not change from "
                                 f"{old_status} to {status}")

    def check_out_task(self):
        ...

    def mark_task_aborted_incomplete(self, taskid: str):
        ...

    def mark_task_completed(self, completed_taskid: str):
<<<<<<< HEAD
        """
        Update the database (including the DAG info) to show that the task
        has been completed.
        """
        # TODO: This implementation is temporary.  One we have tests for
        # this in place, we can come back and refactor to move more logic to
        # SQL.
        self.update_task_status(completed_taskid, TaskStatus.COMPLETED,
                                TaskStatus.IN_PROGRESS)
        with self.engine.begin() as conn:
            # 1. UPDATE all dependency rows where from==taskid to mark these
            #    as no longer blocking; RETURNING 'to'
            # 2. QUERY to find which of the resulting tasks (resultid) have
            #    no rows in dependencies where to==resultid and
            #    blocking==True. These are the tasks that are now unblocked.
            # 3. UPDATE tasks table to mark these tasks as available
            ...

    def update_dependencies_to_match_tasks(self):
        """
        """
        # 1. UPDATE rows in dependencies where blocking==True and where the
        #    taskid in 'from' is marked COMPLETED is task table so that they
        #    are now blocking=False; RETURNING 'to'
        # 2. QUERY to find which of the resulting tasks (resultid) have no
        #    no rows in dependencies where to==resultid and
        #    blocking==True. These are the tasks that are now unblocked.
        # 3. UPDATE tasks table to mark these tasks as available

        # NOTE: steps 2 and 3 are the same as above; step 1 is just the
        # difference between doing this for all tasks and doing for one.
        # Maybe this functions hsould be called from `mark_task_completed`?
=======
        ...
>>>>>>> 392e1c4e
<|MERGE_RESOLUTION|>--- conflicted
+++ resolved
@@ -198,7 +198,6 @@
         # TODO: create indices that may be needed for performance
         metadata.create_all(bind=engine)
 
-<<<<<<< HEAD
     @staticmethod
     def _get_task_and_dep_data(taskid: str, requirements: Iterable[str]):
         stat = TaskStatus.BLOCKED if requirements else TaskStatus.AVAILABLE
@@ -256,13 +255,6 @@
         tasks = sum(tasklists, [])
         deps = sum(deplists, [])
         self._insert_task_and_deps_data(tasks, deps)
-=======
-    def add_task(self, task: Task, requirements: Iterable[Task]):
-        ...
-
-    def add_task_network(self, task_network: nx.DiGraph):
-        ...
->>>>>>> 392e1c4e
 
     def update_task_status(
         self,
@@ -315,7 +307,6 @@
         ...
 
     def mark_task_completed(self, completed_taskid: str):
-<<<<<<< HEAD
         """
         Update the database (including the DAG info) to show that the task
         has been completed.
@@ -347,7 +338,4 @@
 
         # NOTE: steps 2 and 3 are the same as above; step 1 is just the
         # difference between doing this for all tasks and doing for one.
-        # Maybe this functions hsould be called from `mark_task_completed`?
-=======
-        ...
->>>>>>> 392e1c4e
+        # Maybe this functions hsould be called from `mark_task_completed`?