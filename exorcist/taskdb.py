import abc
import sqlalchemy as sqla
import networkx as nx
from .models import TaskStatus
<<<<<<< HEAD
=======
from datetime import datetime
>>>>>>> b3d0e13f

from typing import Optional, Iterable
from os import PathLike

def sqlite_fk_pragma(dbapi_conn, conn_record):
    cursor = dbapi_conn.cursor()
    cursor.execute("PRAGMA foreign_keys=ON")
    cursor.close()


class NoStatusChange(Exception):
    """Raised when an attempt to change task status does not change status.

    In most cases, like when a task status is changed to "completed", if the
    task is already marked as the new status, this indicates database
    corruption.

    Raising this exception has two purposes:

    1. To enable it to be caught and allow the database corruption to be
       fixed, if possible, and exit otherwise.
    2. So that, in the event that the status that needs to be set on early
       exit (e.g., due to a sigterm send by the queuing system) is the same
       as the current status, it can be caught without error and exit
       normally.
    """


class AbstractTaskStatusDB(abc.ABC):
    @abc.abstractmethod
    def add_task(self, taskid: str, requirements: Iterable[str]):
        """Add a task to the database.

        Parameters
        ----------
        taskid: str
            the taskid to add to the database
        requirements: Iterable[str]
            taskids that directly block the task to be added (typically,
            whose outputs are inputs to the task)
        """
        raise NotImplementedError()

    @abc.abstractmethod
    def add_task_network(self, task_network: nx.DiGraph):
        """Add a network of tasks to the database.

        Parameters
        ----------
        task_network: nx.Digraph
            A network with taskid strings as nodes.
        """
        raise NotImplementedError()

    @abc.abstractmethod
    def check_out_task(self) -> str:
        """
        Select a task to be run.

        This should include any internal updates to the task status database
        to indicate that the given task has been checked out by a worker.

        Returns
        -------
        str :
            The taskid of the task to run
        """
        raise NotImplementedError()

    @abc.abstractmethod
    def mark_task_aborted_incomplete(self, taskid: str):
        """
        Update the database when a task fails to complete.

        This may be caused by, e.g., a walltime limit being hit.

        Parameters
        ----------
        taskid: str
            the taskid of the failed task
        """
        raise NotImplementedError()

    @abc.abstractmethod
    def mark_task_completed(self, taskid: str, success: bool):
        """
        Update the database when a task has completed.

        Parameters
        ----------
        taskid: str
            the taskd of the completed task
        success: bool
            True if the task completed successfully, False if there was a
            failure
        """
        raise NotImplementedError()


class TaskStatusDB(AbstractTaskStatusDB):
    """Database for managing execution and orchestration of tasks.

    This implementation is built on SQLAlchemy. For simple usage, the
    recommendation is to use the :method:`.from_filename` method to create
    this object, rather than its ``__init__``. The ``__init__`` method takes
    a SQLAlchemy engine, which provides much more flexibility in choice of
    backend.
    """
    def __init__(self, engine: sqla.Engine):
        if (
            engine.name == "sqlite"
            and not sqla.event.contains(engine, "connect", sqlite_fk_pragma)
        ):
            sqla.event.listen(engine, "connect", sqlite_fk_pragma)

        metadata = sqla.MetaData()
        metadata.reflect(engine)
        if self._is_empty_db(metadata):
            self._create_empty_db(metadata, engine)
        elif not self._is_our_db(metadata):
            raise RuntimeError(f"Database at {engine} does not seem "
                               "to be a task database")

        self.metadata = metadata
        self.engine = engine

    def __repr__(self):
        return f"TaskStatusDB(engine={self.engine})"

    @property
    def tasks_table(self):
        return self.metadata.tables['tasks']

    @property
    def dependencies_table(self):
        return self.metadata.tables['dependencies']

    @classmethod
    def from_filename(cls, filename: PathLike, *, overwrite: bool = False,
                    **kwargs):
        """Create an sqlite dialect database from a filename.

        Parameters
        ----------
        filename : os.PathLike
            Filename for the database
        overwrite: bool
            If True, all tables will be dropped from the existing database
        kwargs :
            Additional keyword arguments will be passed to
            ``sqlalchemy.create_engine``. Particularly useful for debugging
            is ``echo=True``, which will output the SQL statements being
            generated internally.
        """
        engine = sqla.create_engine(f"sqlite:///{filename}", **kwargs)
        sqla.event.listen(engine, "connect", sqlite_fk_pragma)
        if overwrite:
            metadata = sqla.MetaData()
            metadata.reflect(bind=engine)
            metadata.drop_all(engine)

        return cls(engine)

    @staticmethod
    def _is_empty_db(metadata: sqla.MetaData) -> bool:
        return len(metadata.tables) == 0

    @staticmethod
    def _is_our_db(metadata: sqla.MetaData) -> bool:
        # TODO: implement this: this should test whether the database we get
        # has the schema we expect, and raise an error if not
        return True

    @staticmethod
    def _create_empty_db(metadata, engine):
        """Create the tables if our database is missing them"""
        tasks_table = sqla.Table(
            "tasks",
            metadata,
            sqla.Column("taskid", sqla.String, primary_key=True),
            sqla.Column("status", sqla.Integer),
            sqla.Column("last_modified", sqla.DateTime),
            sqla.Column("tries", sqla.Integer),
            sqla.Column("max_tries", sqla.Integer),
        )
        deps_table = sqla.Table(
            "dependencies",
            metadata,
            sqla.Column("from", sqla.String, sqla.ForeignKey("tasks.taskid")),
            sqla.Column("to", sqla.String, sqla.ForeignKey("tasks.taskid")),
        )
        # TODO: create indices that may be needed for performance
        metadata.create_all(bind=engine)

    @staticmethod
    def _get_task_and_dep_data(taskid: str, requirements: Iterable[str]):
        stat = TaskStatus.BLOCKED if requirements else TaskStatus.AVAILABLE
        task_data = {
            'taskid': taskid,
            'status': stat.value,
            'last_modified': None,
            'tries': 0,
        }

        deps_data = [
            {'from': req, 'to': taskid}
            for req in requirements
        ]
        return [task_data], deps_data

    def _insert_task_and_deps_data(self, task_data, deps_data):
        task_ins = sqla.insert(self.tasks_table).values(task_data)
        deps_ins = sqla.insert(self.dependencies_table).values(deps_data)

        with self.engine.begin() as conn:
            res1 = conn.execute(task_ins)
            if deps_data:  # don't insert on empty deps
                res2 = conn.execute(deps_ins)

    def add_task(self, taskid: str, requirements: Iterable[str]):
        """Add a task to the database.

        Parameters
        ----------
        taskid: str
            the task to add to the database
        requirements: Iterable[str]
            taskids that directly block the task to be added (typically,
            whose outputs are inputs to the task)
        """
        task_data, deps = self._get_task_and_dep_data(taskid, requirements)
        self._insert_task_and_deps_data(task_data, deps)

    def add_task_network(self, taskid_network: nx.DiGraph):
        """Add a network of tasks to the database.

        Parameters
        ----------
        taskid_network: nx.Digraph
            A network with taskids (str) as nodes. Edges in this graph
            follow the direction of time/flow of information: from earlier
            tasks to later tasks; from requirements to subsequent.
        """
        all_data = [
            self._get_task_and_dep_data(node, taskid_network.pred[node])
            for node in nx.topological_sort(taskid_network)
        ]
        tasklists, deplists = zip(*all_data)
        tasks = sum(tasklists, [])
        deps = sum(deplists, [])
        self._insert_task_and_deps_data(tasks, deps)

    def update_task_status(
        self,
        taskid: str,
        status: TaskStatus,
        old_status: Optional[TaskStatus] = None
    ):
        """
        Parameters
        ----------
        taskid: str
            task ID of the task to update
        status: TaskStatus
            the status to change to
        old_status: TaskStatus
            the previous status

        Raises
        ------
        NoStatusChange :
            If no task matched the criteria (``taskid`` and, if given,
            ``old_status``) this error is raised. This allows callers to
            handle this when possible (e.g., to retry with a different task)
        """
        stmt = (
            sqla.update(self.tasks_table)
            .where(self.tasks_table.c.taskid == taskid)
        )
        if old_status is not None:
            stmt = stmt.where(self.tasks_table.c.status == old_status.value)

        stmt = stmt.values(status=status.value, last_modified=datetime.now())
        # TODO: consider whether we either want to (a) optionally pass a
        # connection here; (b) have a function that just returns the stmt
        # and have it used elsewhere
        with self.engine.begin() as conn:
            result = conn.execute(stmt)

        if result.rowcount > 1: # -no-cov-
            raise RuntimeError("Database seems to have more than 1 row with"
                               f"taskid '{taskid}'. This should not happen.")
        elif result.rowcount == 0:
            raise NoStatusChange(f"Task '{taskid}' could not change from "
                                 f"{old_status} to {status}")

    def check_out_task(self):
        ...

    def mark_task_aborted_incomplete(self, taskid: str):
        ...

    def mark_task_completed(self, completed_taskid: str):
        """
        Update the database (including the DAG info) to show that the task
        has been completed.
        """
        ...<|MERGE_RESOLUTION|>--- conflicted
+++ resolved
@@ -2,10 +2,7 @@
 import sqlalchemy as sqla
 import networkx as nx
 from .models import TaskStatus
-<<<<<<< HEAD
-=======
 from datetime import datetime
->>>>>>> b3d0e13f
 
 from typing import Optional, Iterable
 from os import PathLike
