--- conflicted
+++ resolved
@@ -197,13 +197,8 @@
         fresh_db.add_task("bar", requirements=['foo'], max_tries=3)
         tasks, deps = get_tasks_and_deps(fresh_db)
         assert set(tasks) == {expected_foo_task,
-<<<<<<< HEAD
-                              ("bar", TaskStatus.BLOCKED.value, None, 0)}
+                              ("bar", TaskStatus.BLOCKED.value, None, 0, 3)}
         assert set(deps) == {("foo", "bar", True)}
-=======
-                              ("bar", TaskStatus.BLOCKED.value, None, 0, 3)}
-        assert set(deps) == {("foo", "bar")}
->>>>>>> 5c9a4ca8
 
     def test_add_task_before_requirements(self, fresh_db):
         with pytest.raises(sqla.exc.IntegrityError, match="FOREIGN KEY"):
