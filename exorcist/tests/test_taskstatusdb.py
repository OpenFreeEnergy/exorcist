--- conflicted
+++ resolved
@@ -198,11 +198,7 @@
         tasks, deps = get_tasks_and_deps(fresh_db)
         assert set(tasks) == {expected_foo_task,
                               ("bar", TaskStatus.BLOCKED.value, None, 0)}
-<<<<<<< HEAD
         assert set(deps) == {("foo", "bar", True)}
-=======
-        assert set(deps) == {("foo", "bar")}
->>>>>>> 302ae863
 
     def test_add_task_before_requirements(self, fresh_db):
         with pytest.raises(sqla.exc.IntegrityError, match="FOREIGN KEY"):
@@ -220,57 +216,13 @@
             ("C", TaskStatus.BLOCKED.value, None, 0),
             ("D", TaskStatus.BLOCKED.value, None, 0),
         }
-<<<<<<< HEAD
         expected_deps = {("A", "B", True), ("A", "C", True),
                          ("B", "D", True), ("C", "D", True)}
-=======
-        expected_deps = {("A", "B"), ("A", "C"), ("B", "D"), ("C", "D")}
->>>>>>> 302ae863
         assert set(tasks) == expected_tasks
         assert set(deps) == expected_deps
         assert len(tasks) == len(expected_tasks)
         assert len(deps) == len(expected_deps)
 
-<<<<<<< HEAD
-    @pytest.mark.parametrize('old_status', [None, TaskStatus.AVAILABLE])
-    def test_update_task_status(self, loaded_db, old_status):
-        before, _  = get_tasks_and_deps(loaded_db)
-        foo_before = {t.taskid: t for t in before}["foo"]
-        assert foo_before.status == TaskStatus.AVAILABLE.value
-        loaded_db.update_task_status(
-            taskid="foo",
-            status=TaskStatus.IN_PROGRESS,
-            old_status=old_status
-        )
-        after, _ = get_tasks_and_deps(loaded_db)
-        foo_after = {t.taskid: t for t in after}["foo"]
-        assert foo_after.status == TaskStatus.IN_PROGRESS.value
-        assert foo_after.last_modified is not None
-
-    def test_update_task_status_no_from_same_status(self, loaded_db):
-        # if you don't provide old_status, we always force an update; this
-        # means that if the status you have is the same as the new one, we
-        # see an update (because the timestamp has changed).
-        # I'm not 100% sure whether this is the behavior we want; it may
-        # need to change in the future.
-        before, _  = get_tasks_and_deps(loaded_db)
-        foo_before = {t.taskid: t for t in before}["foo"]
-        loaded_db.update_task_status(
-            taskid="foo",
-            status=TaskStatus.AVAILABLE
-        )
-        after, _ = get_tasks_and_deps(loaded_db)
-        foo_after = {t.taskid: t for t in after}["foo"]
-        assert foo_before.taskid == foo_after.taskid
-        assert foo_before.status == foo_after.status
-        assert foo_before.last_modified is None
-        assert foo_after.last_modified is not None
-
-    def test_update_task_status_from_wrong_status(self, loaded_db):
-        with pytest.raises(NoStatusChange):
-            loaded_db.update_task_status("foo", TaskStatus.COMPLETED,
-                                         TaskStatus.IN_PROGRESS)
-=======
     def test_status_update_statement(self, loaded_db):
         ...
 
@@ -335,5 +287,4 @@
     # def test_update_task_status_from_wrong_status(self, loaded_db):
     #     with pytest.raises(NoStatusChange):
     #         loaded_db.update_task_status("foo", TaskStatus.COMPLETED,
-    #                                      TaskStatus.IN_PROGRESS)
->>>>>>> 302ae863
+    #                                      TaskStatus.IN_PROGRESS)