--- conflicted
+++ resolved
@@ -220,9 +220,6 @@
         assert set(tasks) == expected_tasks
         assert set(deps) == expected_deps
         assert len(tasks) == len(expected_tasks)
-<<<<<<< HEAD
-        assert len(deps) == len(expected_deps)
-=======
         assert len(deps) == len(expected_deps)
 
     @pytest.mark.parametrize('old_status', [None, TaskStatus.AVAILABLE])
@@ -262,5 +259,4 @@
     def test_update_task_status_from_wrong_status(self, loaded_db):
         with pytest.raises(NoStatusChange):
             loaded_db.update_task_status("foo", TaskStatus.COMPLETED,
-                                         TaskStatus.IN_PROGRESS)
->>>>>>> b3d0e13f
+                                         TaskStatus.IN_PROGRESS)