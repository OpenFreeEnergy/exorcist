--- conflicted
+++ resolved
@@ -184,7 +184,17 @@
         assert len(deps) == len(expected)
         assert set(deps) == expected
 
-<<<<<<< HEAD
+    @pytest.mark.parametrize('fixture', ['fresh_db', 'loaded_db'])
+    def test_get_all_tasks(self, request, fixture):
+        expected = {
+            'fresh_db': set(),
+            'loaded_db': {('foo', TaskStatus.AVAILABLE.value, None, 0, 3),
+                ('bar', TaskStatus.BLOCKED.value, None, 0, 3)},
+        }[fixture]
+        db = request.getfixturevalue(fixture)
+        tasks = set(db.get_all_tasks())
+        assert tasks == expected
+
     def test_add_task(self, fresh_db):
         # task without prerequisites
         fresh_db.add_task("foo", requirements=[], max_tries=3)
@@ -220,16 +230,4 @@
         assert set(tasks) == expected_tasks
         assert set(deps) == expected_deps
         assert len(tasks) == len(expected_tasks)
-        assert len(deps) == len(expected_deps)
-=======
-    @pytest.mark.parametrize('fixture', ['fresh_db', 'loaded_db'])
-    def test_get_all_tasks(self, request, fixture):
-        expected = {
-            'fresh_db': set(),
-            'loaded_db': {('foo', TaskStatus.AVAILABLE.value, None, 0, 3),
-                          ('bar', TaskStatus.BLOCKED.value, None, 0, 3)},
-        }[fixture]
-        db = request.getfixturevalue(fixture)
-        tasks = set(db.get_all_tasks())
-        assert tasks == expected
->>>>>>> a48fbd05
+        assert len(deps) == len(expected_deps)